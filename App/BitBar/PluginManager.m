//
//  PluginManager.m
//  BitBar
//
//  Created by Mat Ryer on 11/12/13.
//  Copyright (c) 2013 Bit Bar. All rights reserved.
//

#import "PluginManager.h"
#import "Plugin.h"
#import "ExecutablePlugin.h"
#import "HTMLPlugin.h"
#import "NSUserDefaults+Settings.h"
#import "LaunchAtLoginController.h"

@interface PluginManager () {
  LaunchAtLoginController *_launchAtLoginController;
}
@end

@implementation PluginManager

- initWithPluginPath:(NSString*)path {
  if (self = [super init]) {
    _path = [path stringByStandardizingPath];
    _launchAtLoginController = [[LaunchAtLoginController alloc] init];
    [self performSelectorInBackground:@selector(getLatestVersion) withObject:nil];
  }
  return self;
}

- (void) showSystemStatusItemWithMessage:(NSString*)message {
  
  [self.statusBar removeStatusItem:self.defaultStatusItem];
  
  // make default menu item
  self.defaultStatusItem = [self.statusBar statusItemWithLength:NSVariableStatusItemLength];
  [self.defaultStatusItem setTitle:NSProcessInfo.processInfo.processName];
  [(self.defaultStatusItem.menu = NSMenu.new) setDelegate:self];
  
  if (message.length) {
    NSMenuItem *messageMenuItem = [NSMenuItem.alloc initWithTitle:message action:nil keyEquivalent:@""];
    [self.defaultStatusItem.menu addItem:messageMenuItem];
    [self.defaultStatusItem.menu addItem:NSMenuItem.separatorItem];
  }

  [self addHelperItemsToMenu:self.defaultStatusItem.menu asSubMenu:NO];
  
}

#define ADD_MENU(TITLE,SELECTOR,SHORTCUT,TARGET) ({ \
  NSMenuItem *item = [NSMenuItem.alloc initWithTitle:TITLE action:NSStringFromSelector(@selector(SELECTOR)) ? @selector(SELECTOR) : NULL keyEquivalent:SHORTCUT?:@""];\
  if (TARGET) [item setTarget:TARGET]; \
  [targetMenu addItem:item]; item; })


- (void) addHelperItemsToMenu:(NSMenu*)menu asSubMenu:(BOOL)submenu {
  
  NSMenu *targetMenu;
  NSMenuItem *moreItem = nil;
  
  if (submenu) {
    
    NSMenu *moreMenu = [NSMenu.alloc initWithTitle:@"Preferences"];

    moreItem = [NSMenuItem.alloc initWithTitle:@"Preferences" action:nil keyEquivalent:@""];
    moreItem.submenu = moreMenu;
    [menu addItem:moreItem];
    targetMenu = moreMenu;

  } else targetMenu = menu;
  
  // add reset, aka refreshMenuItem
  ADD_MENU(@"Refresh all", reset, @"r", self);

  [targetMenu addItem:NSMenuItem.separatorItem];
  
  if (!DEFS.userConfigDisabled) {
    // add edit action, aka prefsMenuItem
    ADD_MENU(@"Change Plugin Folder…", changePluginDirectory,@"",self);
    
    // add edit action, aka openPluginFolderMenuItem
    ADD_MENU(@"Open Plugin Folder…",openPluginFolder, nil, self);
    
    // add browser item, aka openPluginBrowserMenuItem
    ADD_MENU(@"Get Plugins…", openPluginsBrowser, nil, self);
    
    [targetMenu addItem:NSMenuItem.separatorItem];
    
    // open at login, aka openAtLoginMenuItem
    [ADD_MENU(@"Open at Login", toggleOpenAtLogin:, nil, self) setState:_launchAtLoginController.launchAtLogin];
    
    [targetMenu addItem:NSMenuItem.separatorItem];
  }
  
  if (!self.latestVersion || [self.latestVersion isEqualToString:[[NSBundle mainBundle] objectForInfoDictionaryKey:(NSString *)kCFBundleVersionKey]]) {
    NSString *versionString = [NSBundle.mainBundle.infoDictionary objectForKey:@"CFBundleShortVersionString"];
    
    NSMenuItem *versionMenuitem = [[NSMenuItem alloc] initWithTitle:[NSString stringWithFormat:@"v%@", versionString] action:nil keyEquivalent:@""];
    
    [targetMenu addItem:versionMenuitem];
  } else {
    NSImage *cautionImage = [NSImage imageNamed:NSImageNameCaution];
    cautionImage.size = CGSizeMake(16, 16);
    
    NSMenuItem *versionMenuItem = [[NSMenuItem alloc] initWithTitle:[NSString stringWithFormat:@"Download latest (v%@)", self.latestVersion]
                                                             action:@selector(openLatestRelease)
                                                      keyEquivalent:@""];
    versionMenuItem.target = self;
    versionMenuItem.offStateImage = cautionImage;
    [targetMenu addItem:versionMenuItem];
    
    moreItem.offStateImage = cautionImage;
  }

//
//  // add troubleshooting item
//  ADD_MENU(@"User Guide…", openTroubleshootingPage,@"g",self);
//
//  // add troubleshooting item
//  ADD_MENU(@"Report an Issue…",openHomepage,@"i",self);
//  
  // quit menu
  ADD_MENU(@"Quit",quit, @"q",self);
}

- (void) quit {
  [NSApp terminate:[NSApplication sharedApplication]];
}
#define WSPACE NSWorkspace.sharedWorkspace

- (void) openReportIssuesPage {
  [WSPACE openURL:[NSURL URLWithString:@"https://github.com/matryer/bitbar/issues"]];
}

- (void) openPluginsBrowser {
    [WSPACE openURL:[NSURL URLWithString:@"https://getbitbar.com/"]];
}

- (void) openHomepage {
  [WSPACE openURL:[NSURL URLWithString:@"https://github.com/matryer/bitbar"]];
}

- (void) openPluginFolder {
  [WSPACE openURL:[NSURL fileURLWithPath:self.path]];
}

- (void) toggleOpenAtLogin:(id)sender {
  [_launchAtLoginController setLaunchAtLogin:!_launchAtLoginController.launchAtLogin];
}

- (void)openLatestRelease {
  [WSPACE openURL:[NSURL URLWithString:@"https://github.com/matryer/bitbar/releases/latest"]];
}

- (NSArray*) pluginFilesWithAsking:(BOOL)shouldAsk {
  
  BOOL dirIsOK = !!self.path;
  
  if (dirIsOK) {
    
    BOOL isDir;
    if (![NSFileManager.defaultManager fileExistsAtPath:self.path isDirectory:&isDir])
      dirIsOK = NO;
    
    if (!isDir) dirIsOK = NO;
  }
  
  if (dirIsOK) {
    
    // get the listing
    NSError *error;
    NSArray *dirFiles = [NSFileManager.defaultManager contentsOfDirectoryAtPath:self.path error:&error];
    
    // handle error if there is one
    if (error != nil) {
      dirIsOK = NO;
    } else {
      // filter dot files
      dirFiles = [dirFiles filteredArrayUsingPredicate:[NSPredicate predicateWithFormat:@"NOT self BEGINSWITH '.'"]];
      // filter markdown files
      dirFiles = [dirFiles filteredArrayUsingPredicate:[NSPredicate predicateWithFormat:@"NOT self ENDSWITH '.md'"]];
      // filter application executable
      // filter subdirectories
      dirFiles = [dirFiles filteredArrayUsingPredicate:[NSPredicate predicateWithBlock:^BOOL(id name, NSDictionary *bindings) {
        BOOL isDir;
        NSString * path = [self.path stringByAppendingPathComponent:name];
        return ![path isEqualToString:[NSBundle mainBundle].executablePath] && [[NSFileManager defaultManager] fileExistsAtPath:path isDirectory:&isDir] && !isDir;
      }]];
      return dirFiles;
    }
  }
  
  return (!dirIsOK && shouldAsk) && self.beginSelectingPluginsDir ? [self pluginFilesWithAsking:NO] : nil;
}

- (BOOL) beginSelectingPluginsDir {
  
  NSOpenPanel* openDlg = [NSOpenPanel openPanel];
  [openDlg setCanChooseDirectories:YES];
  [openDlg setCanChooseFiles:NO];
  [openDlg setCanCreateDirectories:YES];
  [openDlg setPrompt:@"Use as Plugins Directory"];
  [openDlg setTitle:@"Select BitBar Plugins Directory"];
  
  
  if (openDlg.runModal == NSOKButton) {
    
    if (!openDlg.URL.isFileURL) {
      // TODO: error popup
      return NO;
    }
    
    BOOL isDir = NO;
    if ([[NSFileManager defaultManager] fileExistsAtPath: openDlg.URL.path isDirectory: &isDir]
        && isDir) {
      // symlink bundled plugins in selected directory
      self.path = [NSBundle mainBundle].executablePath.stringByDeletingLastPathComponent;
      NSArray *pluginFiles = [self pluginFilesWithAsking:NO];
      for (NSString *file in pluginFiles)
        [[NSFileManager defaultManager] createSymbolicLinkAtPath:[openDlg.URL.path stringByAppendingPathComponent:file]
                                             withDestinationPath:[self.path stringByAppendingPathComponent:file]
                                                           error:nil];
      
      self.path = [openDlg.URL path];
      [DEFS setPluginsDirectory:self.path];
      return YES;
      
    }

    // TODO: error popup
    return NO;
    
  } else self.path = DEFS.pluginsDirectory;
  
  return NO;
  
}

- (void) reset {
  
  // remove all status items
  for (Plugin *plugin in _plugins) {
   [self.statusBar removeStatusItem:plugin.statusItem];
   [plugin close];
  }
  
  _plugins = nil;
  [self.statusBar removeStatusItem:self.defaultStatusItem];
  [self setupAllPlugins];
  
}

- (void) clearPathAndReset {
  self.path = nil;
  [self reset];
}

- (void)changePluginDirectory {
  if ([self beginSelectingPluginsDir] == YES) {
    [self reset];
  }
}

- (NSArray *)plugins {
  
  return _plugins = _plugins ?: ({
    
    NSArray *pluginFiles = [self pluginFilesWithAsking:YES];
    NSMutableArray *plugins = [NSMutableArray.alloc initWithCapacity:[pluginFiles count]];
    NSString *file;
    for (file in pluginFiles) {
     
      // setup this plugin
      Plugin *plugin;
      if ([@[@"html",@"htm"] containsObject:file.pathExtension.lowercaseString]) {
        plugin = [HTMLPlugin.alloc initWithManager:self];
      } else {
        plugin = [ExecutablePlugin.alloc initWithManager:self];
      }
      
      [plugin setPath:[self.path stringByAppendingPathComponent:file]];
      [plugin setName:file];
      [plugin.statusItem setTitle:@"…"];
      
      [plugins addObject:plugin];
      
    }
    
    plugins.copy;

  });
}

- (NSDictionary *)environment {
  
  return _environment = _environment ?: ({

    NSMutableDictionary *env = NSProcessInfo.processInfo.environment.mutableCopy;
    env[@"BitBar"] = @YES;
      
    // Determine if Mac is in Dark Mode
    NSString *osxMode = [[NSUserDefaults standardUserDefaults] stringForKey:@"AppleInterfaceStyle"];
    if ([osxMode isEqualToString:@"Dark"]) {
        env[@"BitBarDarkMode"] = @YES;
    }
      
    env;
  });
  
}

- (void) pluginDidUdpdateItself:(Plugin*)plugin {
  [self checkForNoPlugins];
}

- (void)checkForNoPlugins {
  
  Plugin *plugin;
  NSInteger visiblePlugins = 0;
  for (plugin in self.plugins) {
    if (plugin.pluginIsVisible)
      visiblePlugins++;
  }
  
  visiblePlugins != 0 ? [self.statusBar removeStatusItem:self.defaultStatusItem]
                      : [self showSystemStatusItemWithMessage:@"No plugins found"];
}

- (NSStatusBar *)statusBar { return _statusBar = _statusBar ?: NSStatusBar.systemStatusBar; }


- (void) setupAllPlugins {

  NSArray *plugins = self.plugins;
  
  if (!plugins.count)  [self checkForNoPlugins];

  else {
    
    for (Plugin *plugin in plugins) [plugin refresh];

  }
}

<<<<<<< HEAD
- (void)getLatestVersion {
  if (DEFS.userConfigDisabled) {
    return;
  }
  
  // NSJSONSerialization is not available below 10.7!
  Class cls = NSClassFromString(@"NSJSONSerialization");
  if (cls) {
    NSData *data = [NSData dataWithContentsOfURL:[NSURL URLWithString:@"https://api.github.com/repos/matryer/bitbar/releases/latest"]];
    if (data) {
      NSDictionary *latest = [cls JSONObjectWithData:data options:0 error:nil];
      self.latestVersion = latest[@"tag_name"];
      if ([self.latestVersion hasPrefix:@"v"]) {
        self.latestVersion = [self.latestVersion substringFromIndex:1];
      }
    }
  }
=======
- (BOOL)validateMenuItem:(NSMenuItem *)menuItem {
  if ([menuItem action] == @selector(toggleOpenAtLogin:)) {
    [menuItem setState:_launchAtLoginController.launchAtLogin ? NSOnState : NSOffState];
  }

  return YES;
>>>>>>> 216d110d
}

#pragma mark - NSMenuDelegate

- (void)menuWillOpen:(NSMenu *)menu {
  [self.defaultStatusItem setHighlightMode:YES];
}

- (void)menuDidClose:(NSMenu *)menu {
  [self.defaultStatusItem setHighlightMode:NO];
}

@end<|MERGE_RESOLUTION|>--- conflicted
+++ resolved
@@ -343,7 +343,6 @@
   }
 }
 
-<<<<<<< HEAD
 - (void)getLatestVersion {
   if (DEFS.userConfigDisabled) {
     return;
@@ -361,14 +360,14 @@
       }
     }
   }
-=======
+}
+
 - (BOOL)validateMenuItem:(NSMenuItem *)menuItem {
   if ([menuItem action] == @selector(toggleOpenAtLogin:)) {
     [menuItem setState:_launchAtLoginController.launchAtLogin ? NSOnState : NSOffState];
   }
 
   return YES;
->>>>>>> 216d110d
 }
 
 #pragma mark - NSMenuDelegate
