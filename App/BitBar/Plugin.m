--- conflicted
+++ resolved
@@ -50,7 +50,6 @@
 
 - (NSMenuItem *) buildMenuItemWithParams:(NSDictionary *)params {
   NSString * title = [params objectForKey:@"title"];
-<<<<<<< HEAD
   SEL sel = nil;
   if ([params objectForKey:@"href"] != nil) {
     sel = @selector(performMenuItemHREFAction:);
@@ -115,12 +114,6 @@
   [[NSWorkspace sharedWorkspace] openURL:url];
 }
 
-=======
-  NSMenuItem * item = [[NSMenuItem alloc] initWithTitle:title action:nil keyEquivalent:@""];
-  return item;
-}
-
->>>>>>> 51dd8e2f
 - (void) rebuildMenuForStatusItem:(NSStatusItem*)statusItem {
   
   // build the menu
